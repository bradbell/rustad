// SPDX-License-Identifier: EPL-2.0 OR GPL-2.0-or-later
// SPDX-FileCopyrightText: Bradley M. Bell <bradbell@seanet.com>
// SPDX-FileContributor: 2025 Bradley M. Bell
//
//! Define operator identifiers as `pub(crate) u8` constants:
//! [parent module](super)
//
/// Sets all the opeerator identifier values
macro_rules! set_operator_ids {
    //
    // first match
    (   #[$doc:meta] $name:ident,
        $( #[$docs:meta] $names:ident, )*
    ) => {
        #[$doc]
<<<<<<< HEAD
        pub(crate) const $name : usize = 0;
=======
        pub(crate) const $name : u8 = 0;
>>>>>>> 6fcaeab7
        set_operator_ids!(
            @ $name,
            $( #[$docs] $names, )*
        );
    };
    //
    // recursive match
    (
        @ $previous:ident,
        #[$doc:meta] $name:ident,
        $( #[$docs:meta] $names:ident, )*
    ) => {
        #[$doc]
<<<<<<< HEAD
        pub(crate) const $name : usize = $previous + 1usize;
=======
        pub(crate) const $name : u8 = $previous + 1u8;
>>>>>>> 6fcaeab7
        set_operator_ids!(
            @ $name,
            $( #[$docs] $names, )*
        );
    };
    //
    // last recursive match
    (@ $index:expr,) => { }
}

// Public u8 constants for each operator.
// See test at end mod.rs that check that every operator has a different name.
// This ensures that the number of operators is less that u8::MAX.
set_operator_ids!(
    /// constant + variable
    ADD_CV_OP,
    /// variable + constant
    ADD_VC_OP,
    /// variable + variable
    ADD_VV_OP,
    /// Call a chckpoint function
    CALL_OP,
    /// Place holder for results of call operator
    CALL_RES_OP,
    /// constant * variable
    MUL_CV_OP,
    /// variable * constant
    MUL_VC_OP,
    /// variable * variable
    MUL_VV_OP,
    /// number of operator identifiers
    NUMBER_OP,
);<|MERGE_RESOLUTION|>--- conflicted
+++ resolved
@@ -13,11 +13,7 @@
         $( #[$docs:meta] $names:ident, )*
     ) => {
         #[$doc]
-<<<<<<< HEAD
-        pub(crate) const $name : usize = 0;
-=======
         pub(crate) const $name : u8 = 0;
->>>>>>> 6fcaeab7
         set_operator_ids!(
             @ $name,
             $( #[$docs] $names, )*
@@ -31,11 +27,7 @@
         $( #[$docs:meta] $names:ident, )*
     ) => {
         #[$doc]
-<<<<<<< HEAD
-        pub(crate) const $name : usize = $previous + 1usize;
-=======
         pub(crate) const $name : u8 = $previous + 1u8;
->>>>>>> 6fcaeab7
         set_operator_ids!(
             @ $name,
             $( #[$docs] $names, )*
